#![cfg_attr(not(debug_assertions), windows_subsystem = "windows")]
#![allow(dead_code)]

#[macro_use]
extern crate log;

use anyhow::{anyhow, bail, Result};
use clap::{arg, value_parser, ArgMatches, Command};
use std::{env, path::PathBuf};
use velopack::*;

#[rustfmt::skip]
fn root_command() -> Command {
    let cmd = Command::new("Update")
    .version(env!("NGBV_VERSION"))
    .about(format!("Velopack Updater ({}) manages packages and installs updates.\nhttps://github.com/velopack/velopack", env!("NGBV_VERSION")))
    .subcommand(Command::new("apply")
        .about("Applies a staged / prepared update, installing prerequisite runtimes if necessary")
        .arg(arg!(-r --restart "Restart the application after the update"))
        .arg(arg!(-w --wait "Wait for the parent process to terminate before applying the update"))
        .arg(arg!(-p --package <FILE> "Update package to apply").value_parser(value_parser!(PathBuf)))
        .arg(arg!(--noelevate "If the application does not have sufficient privileges, do not elevate to admin"))
        .arg(arg!([EXE_ARGS] "Arguments to pass to the started executable. Must be preceeded by '--'.").required(false).last(true).num_args(0..))
    )
    .subcommand(Command::new("patch")
        .about("Applies a Zstd patch file")
        .arg(arg!(--old <FILE> "Base / old file to apply the patch to").required(true).value_parser(value_parser!(PathBuf)))
        .arg(arg!(--patch <FILE> "The Zstd patch to apply to the old file").required(true).value_parser(value_parser!(PathBuf)))
        .arg(arg!(--output <FILE> "The file to create with the patch applied").required(true).value_parser(value_parser!(PathBuf)))
    )
    .arg(arg!(--verbose "Print debug messages to console / log").global(true))
    .arg(arg!(--nocolor "Disable colored output").hide(true).global(true))
    .arg(arg!(-s --silent "Don't show any prompts / dialogs").global(true))
    .arg(arg!(-l --log <PATH> "Override the default log file location").global(true).value_parser(value_parser!(PathBuf)))
    .arg(arg!(--forceLatest "Legacy / not used").hide(true))
    .disable_help_subcommand(true)
    .flatten_help(true);

    #[cfg(target_os = "windows")]
    let cmd = cmd.subcommand(Command::new("start")
        .about("Starts the currently installed version of the application")
        .arg(arg!(-a --args <ARGS> "Legacy args format").aliases(vec!["processStartArgs", "process-start-args"]).hide(true).allow_hyphen_values(true).num_args(1))
        .arg(arg!(-w --wait "Wait for the parent process to terminate before starting the application"))
        .arg(arg!([EXE_NAME] "The optional name of the binary to execute"))
        .arg(arg!([EXE_ARGS] "Arguments to pass to the started executable. Must be preceeded by '--'.").required(false).last(true).num_args(0..))
        .long_flag_aliases(vec!["processStart", "processStartAndWait"])
    );

    #[cfg(target_os = "windows")]
    let cmd = cmd.subcommand(Command::new("uninstall")
        .about("Remove all app shortcuts, files, and registry entries.")
        .long_flag_alias("uninstall")
    );
    cmd
}

#[cfg(target_os = "windows")]
fn parse_command_line_matches(input_args: Vec<String>) -> ArgMatches {
    // Split the arguments manually to handle the legacy `--flag=value` syntax
    // Also, replace `--processStartAndWait` with `--processStart --wait`
    let args: Vec<String> = input_args
        .into_iter()
        .flat_map(|arg| if arg.contains('=') { arg.splitn(2, '=').map(String::from).collect::<Vec<_>>() } else { vec![arg] })
        .flat_map(|arg| if arg.eq_ignore_ascii_case("--processStartAndWait") { vec!["--processStart".to_string(), "--wait".to_string()] } else { vec![arg] })
        .collect();
    root_command().get_matches_from(&args)
}

fn main() -> Result<()> {
    #[cfg(windows)]
    let matches = parse_command_line_matches(env::args().collect());
    #[cfg(unix)]
    let matches = root_command().get_matches();

    let verbose = matches.get_flag("verbose");
    let silent = matches.get_flag("silent");
    let nocolor = matches.get_flag("nocolor");
    let log_file = matches.get_one("log");

    dialogs::set_silent(silent);

    if let Some(log_file) = log_file {
        logging::setup_logging(Some(&log_file), true, verbose, nocolor)?;
    } else {
        default_logging(verbose, nocolor)?;
    }

    info!("Starting Velopack Updater ({})", env!("NGBV_VERSION"));
    info!("    Location: {}", env::current_exe()?.to_string_lossy());
    info!("    Verbose: {}", verbose);
    info!("    Silent: {}", silent);
    info!("    Log File: {:?}", log_file);

    let (subcommand, subcommand_matches) = matches.subcommand().ok_or_else(|| anyhow!("No subcommand was used. Try `--help` for more information."))?;
    let result = match subcommand {
        #[cfg(target_os = "windows")]
        "uninstall" => uninstall(subcommand_matches).map_err(|e| anyhow!("Uninstall error: {}", e)),
        #[cfg(target_os = "windows")]
        "start" => start(&subcommand_matches).map_err(|e| anyhow!("Start error: {}", e)),
        "apply" => apply(subcommand_matches).map_err(|e| anyhow!("Apply error: {}", e)),
        "patch" => patch(subcommand_matches).map_err(|e| anyhow!("Patch error: {}", e)),
        _ => bail!("Unknown subcommand. Try `--help` for more information."),
    };

    if let Err(e) = result {
        error!("{}", e);
        return Err(e.into());
    }

    Ok(())
}

fn patch(matches: &ArgMatches) -> Result<()> {
    let old_file = matches.get_one::<PathBuf>("old").unwrap();
    let patch_file = matches.get_one::<PathBuf>("patch").unwrap();
    let output_file = matches.get_one::<PathBuf>("output").unwrap();

    info!("Command: Patch");
    info!("    Old File: {:?}", old_file);
    info!("    Patch File: {:?}", patch_file);
    info!("    Output File: {:?}", output_file);

    commands::patch(old_file, patch_file, output_file)
}

fn apply(matches: &ArgMatches) -> Result<()> {
    let noelevate = matches.get_flag("noelevate");
    let restart = matches.get_flag("restart");
    let wait_for_parent = matches.get_flag("wait");
    let package = matches.get_one::<PathBuf>("package");
    let exe_args: Option<Vec<&str>> = matches.get_many::<String>("EXE_ARGS").map(|v| v.map(|f| f.as_str()).collect());

    info!("Command: Apply");
    info!("    Restart: {:?}", restart);
    info!("    Wait: {:?}", wait_for_parent);
    info!("    Package: {:?}", package);
    info!("    Exe Args: {:?}", exe_args);
    info!("    No Elevate: {}", noelevate);

<<<<<<< HEAD
    #[cfg(target_os = "linux")]
    {
        match package {
            None => bail!("Package (--package) argument is required on linux."),
            Some(p) => {
                let (root_path, app) = shared::detect_current_manifest(p)?;
                commands::apply(&root_path, &app, restart, wait_for_parent, package, exe_args, noelevate)
            }
        }
    }
    #[cfg(not(target_os = "linux"))]
    {
        let (root_path, app) = shared::detect_current_manifest()?;
        commands::apply(&root_path, &app, restart, wait_for_parent, package, exe_args, noelevate)
    }
=======
    let (root_path, app) = shared::detect_current_manifest()?;
    #[cfg(target_os = "windows")]
    let _mutex = shared::retry_io(|| windows::create_global_mutex(&app))?;
    commands::apply(&root_path, &app, restart, wait_for_parent, package, exe_args, noelevate, true)
>>>>>>> 125e6501
}

#[cfg(target_os = "windows")]
fn start(matches: &ArgMatches) -> Result<()> {
    let legacy_args = matches.get_one::<String>("args");
    let wait_for_parent = matches.get_flag("wait");
    let exe_name = matches.get_one::<String>("EXE_NAME");
    let exe_args: Option<Vec<&str>> = matches.get_many::<String>("EXE_ARGS").map(|v| v.map(|f| f.as_str()).collect());

    info!("Command: Start");
    info!("    Wait: {:?}", wait_for_parent);
    info!("    Exe Name: {:?}", exe_name);
    info!("    Exe Args: {:?}", exe_args);
    if legacy_args.is_some() {
        info!("    Legacy Args: {:?}", legacy_args);
        warn!("Legacy args format is deprecated and will be removed in a future release. Please update your application to use the new format.");
    }

    let (_root_path, app) = shared::detect_current_manifest()?;
    let _mutex = shared::retry_io(|| windows::create_global_mutex(&app))?;
    commands::start(wait_for_parent, exe_name, exe_args, legacy_args)
}

#[cfg(target_os = "windows")]
fn uninstall(_matches: &ArgMatches) -> Result<()> {
    info!("Command: Uninstall");
    let (root_path, app) = shared::detect_current_manifest()?;
    commands::uninstall(&root_path, &app, true)
}

pub fn default_logging(verbose: bool, nocolor: bool) -> Result<()> {
    #[cfg(windows)]
    let default_log_file = {
        let mut my_dir = env::current_exe().unwrap();
        my_dir.pop();
        my_dir.join("Velopack.log")
    };

    #[cfg(target_os = "macos")]
    let default_log_file = {
        let (_root, manifest) = shared::detect_current_manifest().expect("Unable to load app manfiest.");
        std::path::Path::new(format!("/tmp/velopack/{}.log", manifest.id).as_str()).to_path_buf()
    };

    #[cfg(target_os = "linux")]
    let default_log_file = std::path::Path::new("/tmp/velopack.log").to_path_buf();

    logging::setup_logging(Some(&default_log_file), true, verbose, nocolor)
}

#[cfg(target_os = "windows")]
#[test]
fn test_start_command_supports_legacy_commands() {
    fn get_start_args(matches: &ArgMatches) -> (bool, Option<&String>, Option<&String>, Option<Vec<&String>>) {
        let legacy_args = matches.get_one::<String>("args");
        let wait_for_parent = matches.get_flag("wait");
        let exe_name = matches.get_one::<String>("EXE_NAME");
        let exe_args: Option<Vec<&String>> = matches.get_many::<String>("EXE_ARGS").map(|v| v.collect());
        return (wait_for_parent, exe_name, legacy_args, exe_args);
    }

    fn try_parse_command_line_matches(input_args: Vec<String>) -> Result<ArgMatches> {
        // Split the arguments manually to handle the legacy `--flag=value` syntax
        // Also, replace `--processStartAndWait` with `--processStart --wait`
        let args: Vec<String> = input_args
            .into_iter()
            .flat_map(|arg| if arg.contains('=') { arg.splitn(2, '=').map(String::from).collect::<Vec<_>>() } else { vec![arg] })
            .flat_map(
                |arg| if arg.eq_ignore_ascii_case("--processStartAndWait") { vec!["--processStart".to_string(), "--wait".to_string()] } else { vec![arg] },
            )
            .collect();
        root_command().try_get_matches_from(&args).map_err(|e| anyhow!("{}", e))
    }

    let command = vec!["Update.exe", "--processStart=hello.exe"];
    let matches = try_parse_command_line_matches(command.iter().map(|s| s.to_string()).collect()).unwrap();
    let (wait_for_parent, exe_name, legacy_args, exe_args) = get_start_args(matches.subcommand_matches("start").unwrap());
    assert_eq!(wait_for_parent, false);
    assert_eq!(exe_name, Some(&"hello.exe".to_string()));
    assert_eq!(legacy_args, None);
    assert_eq!(exe_args, None);

    let command = vec!["Update.exe", "--processStart", "hello.exe"];
    let matches = try_parse_command_line_matches(command.iter().map(|s| s.to_string()).collect()).unwrap();
    let (wait_for_parent, exe_name, legacy_args, exe_args) = get_start_args(matches.subcommand_matches("start").unwrap());
    assert_eq!(wait_for_parent, false);
    assert_eq!(exe_name, Some(&"hello.exe".to_string()));
    assert_eq!(legacy_args, None);
    assert_eq!(exe_args, None);

    let command = vec!["Update.exe", "--processStartAndWait=hello.exe"];
    let matches = try_parse_command_line_matches(command.iter().map(|s| s.to_string()).collect()).unwrap();
    let (wait_for_parent, exe_name, legacy_args, exe_args) = get_start_args(matches.subcommand_matches("start").unwrap());
    assert_eq!(wait_for_parent, true);
    assert_eq!(exe_name, Some(&"hello.exe".to_string()));
    assert_eq!(legacy_args, None);
    assert_eq!(exe_args, None);

    let command = vec!["Update.exe", "--processStartAndWait", "hello.exe", "-a", "myarg"];
    let matches = try_parse_command_line_matches(command.iter().map(|s| s.to_string()).collect()).unwrap();
    let (wait_for_parent, exe_name, legacy_args, exe_args) = get_start_args(matches.subcommand_matches("start").unwrap());
    assert_eq!(wait_for_parent, true);
    assert_eq!(exe_name, Some(&"hello.exe".to_string()));
    assert_eq!(legacy_args, Some(&"myarg".to_string()));
    assert_eq!(exe_args, None);

    let command = vec!["Update.exe", "--processStartAndWait", "hello.exe", "-a", "myarg"];
    let matches = try_parse_command_line_matches(command.iter().map(|s| s.to_string()).collect()).unwrap();
    let (wait_for_parent, exe_name, legacy_args, exe_args) = get_start_args(matches.subcommand_matches("start").unwrap());
    assert_eq!(wait_for_parent, true);
    assert_eq!(exe_name, Some(&"hello.exe".to_string()));
    assert_eq!(legacy_args, Some(&"myarg".to_string()));
    assert_eq!(exe_args, None);

    let command = vec!["Update.exe", "--processStartAndWait", "hello.exe", "--processStartArgs", "myarg"];
    let matches = try_parse_command_line_matches(command.iter().map(|s| s.to_string()).collect()).unwrap();
    let (wait_for_parent, exe_name, legacy_args, exe_args) = get_start_args(matches.subcommand_matches("start").unwrap());
    assert_eq!(wait_for_parent, true);
    assert_eq!(exe_name, Some(&"hello.exe".to_string()));
    assert_eq!(legacy_args, Some(&"myarg".to_string()));
    assert_eq!(exe_args, None);

    let command = vec!["Update.exe", "--processStartAndWait", "hello.exe", "--process-start-args", "myarg"];
    let matches = try_parse_command_line_matches(command.iter().map(|s| s.to_string()).collect()).unwrap();
    let (wait_for_parent, exe_name, legacy_args, exe_args) = get_start_args(matches.subcommand_matches("start").unwrap());
    assert_eq!(wait_for_parent, true);
    assert_eq!(exe_name, Some(&"hello.exe".to_string()));
    assert_eq!(legacy_args, Some(&"myarg".to_string()));
    assert_eq!(exe_args, None);

    let command = vec!["Update.exe", "--processStartAndWait", "-a", "myarg"];
    let matches = try_parse_command_line_matches(command.iter().map(|s| s.to_string()).collect()).unwrap();
    let (wait_for_parent, exe_name, legacy_args, exe_args) = get_start_args(matches.subcommand_matches("start").unwrap());
    assert_eq!(wait_for_parent, true);
    assert_eq!(exe_name, None);
    assert_eq!(legacy_args, Some(&"myarg".to_string()));
    assert_eq!(exe_args, None);

    let command = vec!["Update.exe", "--processStartAndWait", "-a", "-- -c \" asda --aasd"];
    let matches = try_parse_command_line_matches(command.iter().map(|s| s.to_string()).collect()).unwrap();
    let (wait_for_parent, exe_name, legacy_args, exe_args) = get_start_args(matches.subcommand_matches("start").unwrap());
    assert_eq!(wait_for_parent, true);
    assert_eq!(exe_name, None);
    assert_eq!(legacy_args, Some(&"-- -c \" asda --aasd".to_string()));
    assert_eq!(exe_args, None);
}<|MERGE_RESOLUTION|>--- conflicted
+++ resolved
@@ -137,28 +137,23 @@
     info!("    Exe Args: {:?}", exe_args);
     info!("    No Elevate: {}", noelevate);
 
-<<<<<<< HEAD
     #[cfg(target_os = "linux")]
     {
         match package {
             None => bail!("Package (--package) argument is required on linux."),
             Some(p) => {
                 let (root_path, app) = shared::detect_current_manifest(p)?;
-                commands::apply(&root_path, &app, restart, wait_for_parent, package, exe_args, noelevate)
+                commands::apply(&root_path, &app, restart, wait_for_parent, package, exe_args, noelevate, true)
             }
         }
     }
     #[cfg(not(target_os = "linux"))]
     {
         let (root_path, app) = shared::detect_current_manifest()?;
-        commands::apply(&root_path, &app, restart, wait_for_parent, package, exe_args, noelevate)
-    }
-=======
-    let (root_path, app) = shared::detect_current_manifest()?;
-    #[cfg(target_os = "windows")]
-    let _mutex = shared::retry_io(|| windows::create_global_mutex(&app))?;
-    commands::apply(&root_path, &app, restart, wait_for_parent, package, exe_args, noelevate, true)
->>>>>>> 125e6501
+        #[cfg(target_os = "windows")]
+        let _mutex = shared::retry_io(|| windows::create_global_mutex(&app))?;
+        commands::apply(&root_path, &app, restart, wait_for_parent, package, exe_args, noelevate, true)
+    }
 }
 
 #[cfg(target_os = "windows")]
