<?xml version="1.0" encoding="utf-8"?>
<Project Sdk="Microsoft.NET.Sdk">

  <PropertyGroup>
<<<<<<< HEAD
    <TargetFrameworks>net461;netstandard2.0;net5.0;net6.0</TargetFrameworks>
    <AssemblyName>Squirrel.Core</AssemblyName>
=======
    <TargetFrameworks>net46;net461;net462;net48;netstandard2.0;net5.0;net6.0</TargetFrameworks>
    <Description>Squirrel</Description>
    <Title>Squirrel</Title>
    <AssemblyName>SquirrelLib</AssemblyName>
>>>>>>> 3d05acbb
    <GenerateDocumentationFile>true</GenerateDocumentationFile>
    <PackageId>Clowd.Squirrel</PackageId>
    <Title>Squirrel Updater</Title>
    <Description>Quick and easy installer and automatic updates for desktop applications</Description>
    <GeneratePackageOnBuild>true</GeneratePackageOnBuild>
    <PackageIcon>Clowd_200.png</PackageIcon>
  </PropertyGroup>

<<<<<<< HEAD
  <ItemGroup>
    <PackageReference Include="SharpCompress" Version="0.32.2" />
    <PackageReference Include="NuGet.Versioning" Version="6.4.0" />
  </ItemGroup>

=======
>>>>>>> 3d05acbb
  <ItemGroup Condition=" $(TargetFramework) == 'netstandard2.0' OR $(TargetFramework) == 'net5.0' ">
    <PackageReference Include="Microsoft.Win32.Registry" Version="5.0.0" />
  </ItemGroup>

<<<<<<< HEAD
  <ItemGroup Condition=" $(TargetFramework) == 'net461' ">
    <PackageReference Include="System.ValueTuple" Version="4.5" />
    <Reference Include="System.Web" />
    <Reference Include="System.Net.Http" />
  </ItemGroup>
  
  <ItemGroup>
    <None Include="..\..\docs\artwork\Clowd_200.png" Pack="true" PackagePath="\" />
  </ItemGroup>
=======
  <Choose>
    <When Condition=" $(TargetFramework.StartsWith('net4')) ">
      <ItemGroup>
        <PackageReference Include="SharpCompress" Version="0.26.0" Condition=" $(TargetFramework) == 'net46'" />
        <PackageReference Include="SharpCompress" Version="0.32.2" Condition=" $(TargetFramework) == 'net461'" />
        <PackageReference Include="SharpCompress" Version="0.33.0" Condition=" $(TargetFramework) == 'net462' " />
        <PackageReference Include="SharpCompress" Version="0.33.0" Condition=" $(TargetFramework) == 'net48' " />
        <PackageReference Include="System.ValueTuple" Version="4.5" />
        <Reference Include="System.Web" />
        <Reference Include="System.Net.Http" />
      </ItemGroup>
    </When>
    <Otherwise>
      <ItemGroup>
        <PackageReference Include="SharpCompress" Version="0.34.1" />
      </ItemGroup>
    </Otherwise>
  </Choose>
>>>>>>> 3d05acbb

</Project><|MERGE_RESOLUTION|>--- conflicted
+++ resolved
@@ -2,53 +2,32 @@
 <Project Sdk="Microsoft.NET.Sdk">
 
   <PropertyGroup>
-<<<<<<< HEAD
-    <TargetFrameworks>net461;netstandard2.0;net5.0;net6.0</TargetFrameworks>
+    <TargetFrameworks>net462;net48;netstandard2.0;net5.0;net6.0</TargetFrameworks>
     <AssemblyName>Squirrel.Core</AssemblyName>
-=======
-    <TargetFrameworks>net46;net461;net462;net48;netstandard2.0;net5.0;net6.0</TargetFrameworks>
     <Description>Squirrel</Description>
     <Title>Squirrel</Title>
-    <AssemblyName>SquirrelLib</AssemblyName>
->>>>>>> 3d05acbb
     <GenerateDocumentationFile>true</GenerateDocumentationFile>
     <PackageId>Clowd.Squirrel</PackageId>
     <Title>Squirrel Updater</Title>
     <Description>Quick and easy installer and automatic updates for desktop applications</Description>
     <GeneratePackageOnBuild>true</GeneratePackageOnBuild>
     <PackageIcon>Clowd_200.png</PackageIcon>
+    <SuppressTfmSupportBuildWarnings>true</SuppressTfmSupportBuildWarnings>
+    <CheckEolTargetFramework>false</CheckEolTargetFramework>
   </PropertyGroup>
 
-<<<<<<< HEAD
   <ItemGroup>
-    <PackageReference Include="SharpCompress" Version="0.32.2" />
     <PackageReference Include="NuGet.Versioning" Version="6.4.0" />
   </ItemGroup>
 
-=======
->>>>>>> 3d05acbb
   <ItemGroup Condition=" $(TargetFramework) == 'netstandard2.0' OR $(TargetFramework) == 'net5.0' ">
     <PackageReference Include="Microsoft.Win32.Registry" Version="5.0.0" />
   </ItemGroup>
 
-<<<<<<< HEAD
-  <ItemGroup Condition=" $(TargetFramework) == 'net461' ">
-    <PackageReference Include="System.ValueTuple" Version="4.5" />
-    <Reference Include="System.Web" />
-    <Reference Include="System.Net.Http" />
-  </ItemGroup>
-  
-  <ItemGroup>
-    <None Include="..\..\docs\artwork\Clowd_200.png" Pack="true" PackagePath="\" />
-  </ItemGroup>
-=======
   <Choose>
     <When Condition=" $(TargetFramework.StartsWith('net4')) ">
       <ItemGroup>
-        <PackageReference Include="SharpCompress" Version="0.26.0" Condition=" $(TargetFramework) == 'net46'" />
-        <PackageReference Include="SharpCompress" Version="0.32.2" Condition=" $(TargetFramework) == 'net461'" />
-        <PackageReference Include="SharpCompress" Version="0.33.0" Condition=" $(TargetFramework) == 'net462' " />
-        <PackageReference Include="SharpCompress" Version="0.33.0" Condition=" $(TargetFramework) == 'net48' " />
+        <PackageReference Include="SharpCompress" Version="0.33.0" />
         <PackageReference Include="System.ValueTuple" Version="4.5" />
         <Reference Include="System.Web" />
         <Reference Include="System.Net.Http" />
@@ -60,6 +39,9 @@
       </ItemGroup>
     </Otherwise>
   </Choose>
->>>>>>> 3d05acbb
+
+  <ItemGroup>
+    <None Include="..\..\docs\artwork\Clowd_200.png" Pack="true" PackagePath="\" />
+  </ItemGroup>
 
 </Project>