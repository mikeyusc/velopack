--- conflicted
+++ resolved
@@ -2,18 +2,12 @@
 using System.Collections.Generic;
 using System.IO;
 using System.Linq;
-<<<<<<< HEAD
 using System.Runtime.Versioning;
-=======
->>>>>>> 3d05acbb
 using System.Text.RegularExpressions;
 using System.Threading;
 using System.Threading.Tasks;
 using Microsoft.Win32;
-<<<<<<< HEAD
 using NuGet.Versioning;
-=======
->>>>>>> 3d05acbb
 using Squirrel.Sources;
 
 namespace Squirrel
@@ -164,11 +158,7 @@
         {
             /// <inheritdoc/>
             public override string Id =>
-<<<<<<< HEAD
                  $"{(MinVersion.Major >= 5 ? "net" : "netcoreapp")}{TrimVersion(MinVersion)}-{CpuArchitecture.ToString().ToLower()}-{_runtimeShortForm[RuntimeType]}";
-=======
-                             $"{(MinVersion.Major >= 5 ? "net" : "netcoreapp")}{TrimVersion(MinVersion)}-{CpuArchitecture.ToString().ToLower()}-{_runtimeShortForm[RuntimeType]}";
->>>>>>> 3d05acbb
 
             /// <inheritdoc/>
             public override string DisplayName =>
@@ -185,12 +175,7 @@
             public DotnetRuntimeType RuntimeType { get; }
 
             private static readonly Dictionary<DotnetRuntimeType, string> _runtimeShortForm = new() {
-<<<<<<< HEAD
-                { DotnetRuntimeType.DotNet, "base" },
-                { DotnetRuntimeType.SDK, "sdk" },
-=======
                 { DotnetRuntimeType.Runtime, "runtime" },
->>>>>>> 3d05acbb
                 { DotnetRuntimeType.WindowsDesktop, "desktop" },
                 { DotnetRuntimeType.AspNetCore, "asp" },
             };
@@ -228,13 +213,8 @@
 
                 var dirs = Directory.EnumerateDirectories(versionDir)
                     .Select(d => Path.GetFileName(d))
-<<<<<<< HEAD
                     .Where(d => NuGetVersion.TryParse(d, out var _))
                     .Select(d => NuGetVersion.Parse(d));
-=======
-                    .Where(d => SemanticVersion.TryParse(d, out var _))
-                    .Select(d => SemanticVersion.Parse(d));
->>>>>>> 3d05acbb
 
                 var foundCompatibleVer = dirs.Any(v => v.Major == MinVersion.Major && v.Minor == MinVersion.Minor && v >= MinVersion);
                 return Task.FromResult(foundCompatibleVer);
@@ -261,10 +241,7 @@
                 return Task.FromResult(false);
             }
 
-<<<<<<< HEAD
-            [SupportedOSPlatform("windows")]
-=======
->>>>>>> 3d05acbb
+            [SupportedOSPlatform("windows")]
             private static string GetDotnetVersionDir(RuntimeCpu runtimeArch, DotnetRuntimeType runtimeType)
             {
                 var baseDir = GetDotnetBaseDir(runtimeArch);
@@ -272,30 +249,17 @@
                     return null;
 
                 return runtimeType switch {
-<<<<<<< HEAD
-                    DotnetRuntimeType.DotNet => Path.Combine(baseDir, "shared", "Microsoft.NETCore.App"),
-                    DotnetRuntimeType.AspNetCore => Path.Combine(baseDir, "shared", "Microsoft.AspNetCore.App"),
-                    DotnetRuntimeType.WindowsDesktop => Path.Combine(baseDir, "shared", "Microsoft.WindowsDesktop.App"),
-                    DotnetRuntimeType.SDK => Path.Combine(baseDir, "sdk"),
-=======
                     DotnetRuntimeType.Runtime => Path.Combine(baseDir, "shared", "Microsoft.NETCore.App"),
                     DotnetRuntimeType.AspNetCore => Path.Combine(baseDir, "shared", "Microsoft.AspNetCore.App"),
                     DotnetRuntimeType.WindowsDesktop => Path.Combine(baseDir, "shared", "Microsoft.WindowsDesktop.App"),
->>>>>>> 3d05acbb
                     _ => throw new ArgumentOutOfRangeException(nameof(DotnetRuntimeType)),
                 };
             }
 
-<<<<<<< HEAD
             [SupportedOSPlatform("windows")]
             private static string GetDotnetBaseDir(RuntimeCpu runtime)
             {
                 var system = SquirrelRuntimeInfo.SystemArch;
-=======
-            private static string GetDotnetBaseDir(RuntimeCpu runtime)
-            {
-                var system = SquirrelRuntimeInfo.SystemArchitecture;
->>>>>>> 3d05acbb
                 var pf86 = Environment.GetFolderPath(Environment.SpecialFolder.ProgramFilesX86);
 
                 if (runtime == RuntimeCpu.x86)
@@ -311,31 +275,12 @@
 
                 if (runtime == system) {
                     // looking for x64 on an x64 system will always be in pf64.
-<<<<<<< HEAD
                     // it's the same when looking for arm64 on an arm64 system
                     return Path.Combine(pf64, "dotnet");
                 } else if (runtime == RuntimeCpu.x64 && system == RuntimeCpu.arm64) {
                     // if looking for x64 on an arm64 system, it will be in a sub-directory
                     return Path.Combine(pf64, "dotnet", "x64");
                 }
-=======
-                    return Path.Combine(pf64, "dotnet");
-                }
-
-                return null;
-            }
-
-            private bool CheckIsInstalledInBaseDirectory(string baseDirectory)
-            {
-                var directory = Path.Combine(baseDirectory, "dotnet", "shared", "Microsoft.WindowsDesktop.App");
-                if (!Directory.Exists(directory))
-                    return false;
-
-                var dirs = Directory.EnumerateDirectories(directory)
-                    .Select(d => Path.GetFileName(d))
-                    .Where(d => SemanticVersion.TryParse(d, out var _))
-                    .Select(d => SemanticVersion.Parse(d));
->>>>>>> 3d05acbb
 
                 return null;
             }
@@ -356,11 +301,7 @@
                 return GetDotNetDownloadUrl(RuntimeType, latest, architecture);
             }
 
-<<<<<<< HEAD
-            private static Regex _dotnetRegex = new Regex(@"^net(?:coreapp)?(?<version>[\d\.]{1,7})(?:-(?<arch>[\w\d]+))?(?:-(?<type>\w+))?$", RegexOptions.IgnoreCase | RegexOptions.Compiled);
-=======
-            private static Regex _dotnetRegex = new Regex(@"^net(?:coreapp)?(?<version>[\d\.]{1,6})(?:-(?<arch>[a-zA-Z]+\d\d))?(?:-(?<type>[a-zA-Z]+))?$", RegexOptions.IgnoreCase | RegexOptions.Compiled);
->>>>>>> 3d05acbb
+            private static Regex _dotnetRegex = new Regex(@"^net(?:coreapp)?(?<version>[\d\.]{1,7})(?:-(?<arch>[a-zA-Z]+\d\d))?(?:-(?<type>[a-zA-Z]+))?$", RegexOptions.IgnoreCase | RegexOptions.Compiled);
 
             /// <summary>
             /// Parses a string such as 'net6' or net5.0.14-x86 into a DotnetInfo class capable of checking
@@ -392,18 +333,6 @@
                     }
                 }
 
-                var type = DotnetRuntimeType.WindowsDesktop;
-                if (!String.IsNullOrEmpty(typestr)) {
-                    var q = _runtimeShortForm.Where(kvp => kvp.Value.Equals(typestr, StringComparison.InvariantCultureIgnoreCase));
-                    if (Enum.TryParse<DotnetRuntimeType>(typestr, true, out var parsed)) {
-                        type = parsed;
-                    } else if (q.Any()) {
-                        type = q.First().Key;
-                    } else {
-                        throw new ArgumentException($"Invalid dotnet runtime sku '{typestr}'. Valid values: {String.Join(", ", _runtimeShortForm.Values)}");
-                    }
-                }
-
                 var ver = ParseVersion(verstr);
                 return new DotnetInfo(ver, cpu, type);
             }
@@ -434,14 +363,6 @@
                         throw new ArgumentException("Version must only be a 3-part version string.", nameof(input));
 
                     if ((v.Major == 3 && v.Minor == 1) || v.Major >= 5) {
-<<<<<<< HEAD
-                        if (v.Major > 8) {
-                            Log.Warn(
-                                $"Runtime version '{input}' was resolved to major version '{v.Major}', but this is greater than any known dotnet version, " +
-                                $"and if this version does not exist this package may fail to install.");
-                        }
-=======
->>>>>>> 3d05acbb
                         return v;
                     }
                     throw new ArgumentException($"Version must be 3.1 or >= 5.0. (Actual: {v})", nameof(input));
